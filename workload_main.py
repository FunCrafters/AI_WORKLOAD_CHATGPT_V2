import json
import logging
import os
import socket
import sys
import textwrap
import time
from typing import Any, Dict

from dotenv import dotenv_values, load_dotenv

from db_postgres import initialize_postgres_db
from game_state_parser.parser import GameStateParser
from session import Session
from workload_chat import process_main_channel
from workload_config import SERVER_HOST, SERVER_PORT, WORKLOAD_CONFIG
from workload_tools import create_response, send_message, send_response

# Load environment variables from .env file
load_dotenv()
config = dotenv_values(".env")

# Configure logging
logging.basicConfig(level=logging.INFO, format="%(asctime)s - %(name)s - %(levelname)s - %(message)s")
logger = logging.getLogger("LLM Workload")
logger = logging.LoggerAdapter(logger)

active_sessions: Dict[str, Any] = {}


def connect_to_server():
    """Connect to RathTAR socket server"""
    # Check if port was overridden from env
    socket_port = int(os.environ.get("WORKLOAD_SOCKET", SERVER_PORT))

    # Create socket and connect
    client = socket.socket(socket.AF_INET, socket.SOCK_STREAM)

    try:
        logger.info(f"CONNECTING: host={SERVER_HOST}, port={socket_port}")
        client.connect((SERVER_HOST, socket_port))
        logger.info("SUCCESS: connected to RathTAR server")
        return client
    except Exception as e:
        logger.error(f"ERROR: error={e}")
        return None


def register_workload(client):
    """Register workload with RathTAR"""
    # Send registration message
    registration = {
        "title": WORKLOAD_CONFIG["title"],
        "hash_id": WORKLOAD_CONFIG["hash_id"],
        "description": WORKLOAD_CONFIG.get("description", ""),
        "channels": WORKLOAD_CONFIG["channels"],
        "settings": WORKLOAD_CONFIG.get("settings", {}),
    }

    try:
        # Send registration data
        logger.info(f"REGISTERING: title={registration['title']}, hash_id={registration['hash_id']}")
        reg_data = json.dumps(registration).encode("utf-8")
        client.sendall(reg_data)

        response = client.recv(4096)

        if not response:
            logger.error("ERROR: no response from server")
            return None

        data = json.loads(response.decode("utf-8"))
        if data.get("status") == "connected":
            workload_id = data.get("id")
            logger.info(f"SUCCESS: workload_id={workload_id}")
            return workload_id
        else:
            logger.error(f"ERROR: status={data.get('status')}, response={data}")
            return None
    except Exception as e:
        logger.error(f"ERROR: error={e}")
        return None


def create_or_update_session(data: dict):
    session_id = data["session_id"]
    message_type = data["type"]

    message_id = data.get("message_id", None)
    channel = data.get("channel")
    text = data.get("text")

    is_initialization = message_type == "initialization"

    if not session_id:
        return None

    if session_id not in active_sessions:
        active_sessions[session_id] = Session(
            created_at=time.time(),
            last_activity=time.time(),
            session_id=session_id,
            channel=channel,
            message_id=message_id,
            user_message=text,
        )

    if not is_initialization:
        active_sessions[session_id].last_activity = time.time()
        if channel is not None:
            active_sessions[session_id].channel = channel
        if text is not None:
            active_sessions[session_id].user_message = text
        if message_id is not None:
            active_sessions[session_id].message_id = message_id

    return active_sessions[session_id]


def process_message(client, message):
    """Process a message from RathTAR"""
    try:
        # Parse the message
        raw_message = message.decode("utf-8")
        # Log limited data preview for privacy/brevity

        data = json.loads(raw_message)

        # Extract common message data
        message_type = data.get("type")

        session = create_or_update_session(data)

        if not session:
            logger.error("ERROR_SESSION_CREATION", extra=dict(raw_message=raw_message))
            return

        # Log standardized message receipt info
        logger.info(
            f"Recived Message='{message_type}'",
            extra=dict(session_id=session.session_id, message_id=session.message_id),
        )

        # Wrap preview text for better readability
        preview_text = textwrap.shorten(raw_message, width=250)
        logger.info("PREVIEW", extra=dict(preview=preview_text))

        # Handle message based on its type
        #   - {'type': 'initialization', 'text': '', 'channel': 0, 'session_id': '5YG83K'}
        if message_type == "initialization":
            process_initialization_message(client, session)
        elif message_type == "process":
            #  - {'type': 'process', 'text': 'Hello friend', 'channel': 0, 'session_id': '5YG83K', 'message_id': 1752050086246}
            process_text_message(client, session)
        elif message_type == "settings":
            process_settings_message(client, session, data)
        elif message_type == "data":
            #  - {'type': 'data', 'data':
            # {'main': {'media_id': 'screenshot_1752049288153',
            # 'media_type': 'image', 'filename': 'screenshot_2025-07-09T08-21-25.506Z.png',
            # 'user_id': '108336033121275716906', 'user_name': 'Maciej Kołodziejczyk',
            # 'user_email': 'maciej.kolodziejczyk@fun-crafters.com',
            # 'device_id': 'RZCY40W0NXV', 'device_model': 'SM-A556B',
            # 'device_manufacturer': 'samsung', 'android_version': '15',
            # 'title': '[Battle Scene] Bottom part of a board does not render properly',
            # 'notes': 'Initial steps:\nPlayer is in a battle\n\nReproduction:\n1. Observe the bottom part of the board\n\nReproduction rate:\n100%\n\nActual result:\n\nBottom part of the board is completely black.\n\nExpected result:\n\nThe entire board renders correctly.\n\n', 'referers': [], 'severity': 'Trivial', 'category': 'Gameplay', 'labels': '', 'visibility': 'public'}}, 'session_id': '5YG83K'}
            process_json_data_message(client, session, data)

        else:
            logger.error(f"Recive unknown message type: {message_type}")

    except Exception as e:
        logger.error("ERROR_PROCESSING", extra=dict(error=str(e)))
        import traceback

        logger.error(traceback.format_exc())


def process_initialization_message(client, session: Session):
    """Process an initialization message"""
    logger.info(
        "PROCESSING",
        extra=dict(session_id=session.session_id, channel=session.channel),
    )

    response = create_response(session.channel, "", session.session_id, session.message_id)
    send_response(client, response, session.session_id, session.channel or 0, session.message_id)

    # Immediately after initialization, send a separate message to request JSON data
    # This is a separate message to ensure proper socket communication
    request_json_data(client, session.session_id)

    # if session is initialized, we can send previous messages to the agent.
<<<<<<< HEAD

=======
>>>>>>> 20430bba
    chat_response = create_response(0, "Rawrrr", session.session_id, session.message_id)
    send_response(client, chat_response, session.session_id, session.channel or 0, session.message_id)


def process_settings_message(client, session: Session, data: dict):
    """Process a settings message (all settings at once)"""
    logger.info("-- PROCESS_SETTINGS", extra=dict(session_id=session.session_id))

    settings_data = data.get("settings", {})
    if settings_data:
        # TODO THAT IS UNSAFE, WHat is going on here? Check what it is doing
        logger.info(
            "PROCESS_SETTINGS",
            extra=dict(session_id=session.session_id, keys=list(settings_data.keys())),
        )
        for key, value in settings_data.items():
            session.__dict__[key] = value

        logger.info(
            "PROCESS_SETTINGS_STORED",
            extra=dict(session_id=session.session_id, keys=list(settings_data.keys())),
        )

        logger.info("SETTINGS_CONFIRMATION", extra=dict(session_id=session.session_id))
        response = {
            "type": "settings_response",
            "success": True,
            "session_id": session.session_id,
            "message_id": session.message_id,
        }

        send_message(client, response)
    else:
        logger.info("PROCESS_SETTINGS_EMPTY", extra=dict(session_id=session.session_id))


def request_json_data(client, session_id):
    logger.info("REQUEST JSON DATA", extra=dict(session_id=session_id))

    json_request = {
        "type": "request_data",
        "data_type": "json",
        "session_id": session_id,
        "message_id": f"json_req_{int(time.time())}",
    }

    send_message(client, json_request)


def process_json_data_message(client, session: Session, data: dict):
<<<<<<< HEAD
    """Process a JSON data message from the server"""

=======
>>>>>>> 20430bba
    try:
        json_data = data["data"]
        data_size_bytes = len(json.dumps(json_data))
        data_size_kb = data_size_bytes / 1024

        logger.info(
            "JSON DATA",
            extra=dict(
                session_id=session.session_id,
                size_bytes=data_size_bytes,
                size_kb=f"{data_size_kb:.2f}",
            ),
        )

<<<<<<< HEAD
        # Store a small sample and summary
=======
>>>>>>> 20430bba
        session.game_state = GameStateParser(json.dumps(json_data))

        response = {
            "type": "data_received",
            "status": "success",
            "bytes_received": data_size_bytes,
            "kb_received": round(data_size_kb, 2),
            "session_id": session.session_id,
            "message_id": session.message_id,
        }

        logger.info(
<<<<<<< HEAD
            "JSON DATA RECEIVED",
            extra=dict(session_id=session.session_id, channel=2, message_id=session.message_id),
        )
=======
            "DATA RECEIVED CONFIRMATION",
            extra=dict(session_id=session.session_id, channel=2, message_id=session.message_id),
        )
    except KeyError:
        # Log error and send error response
        logger.info("ERROR_JSON_DATA_MISSING", extra=dict(session_id=session.session_id))
>>>>>>> 20430bba

        logger.info("ERROR_JSON_DATA_MISSING", extra=dict(session_id=session.session_id))
    except KeyError:
        response = {
            "type": "data_received",
            "status": "error",
            "error": "No data field in message",
            "session_id": session.session_id,
            "message_id": session.message_id,
        }

        send_message(client, response)
    except Exception:
<<<<<<< HEAD
        logger.error("!! ERROR_PROCESSING_JSON_DATA", extra=dict(session_id=session.session_id))
=======
        logger.error("ERROR_PROCESSING_JSON_DATA", extra=dict(session_id=session.session_id))
>>>>>>> 20430bba
        response = {
            "type": "data_received",
            "status": "error",
            "error": "Failed to process JSON data",
            "session_id": session.session_id,
            "message_id": session.message_id,
        }


def process_text_message(client, session: Session):
    text = session.user_message or ""
    channel = session.channel
    session_id = session.session_id
    message_id = session.message_id

    logger.info(f'TEXT PROCESSING: session={session_id}, channel={channel}, message_id={message_id}, text="{text}"')

    if channel == 0:
        process_main_channel(
            client,
            session,
        )
    else:
        response = create_response(channel, f"Received on channel {channel}: {text}", session_id, message_id)
        send_response(client, response, session_id, session.channel or 0, session.message_id)


def receive_full_message(client, delimiter=b"\n"):
    buffer = b""
    chunk_size = 4096

    try:
        while True:
            chunk = client.recv(chunk_size)
            if not chunk:
                # Connection closed
                return None

            buffer += chunk

            # Check if we have a complete message
            if delimiter in buffer:
                # Split at first delimiter
                message, remainder = buffer.split(delimiter, 1)

                # For now, we'll assume one message per receive cycle
                # If remainder is not empty, it would need to be handled
                # but current protocol seems to send one message at a time
                if remainder:
                    logger.warning(f"RECEIVE_REMAINDER: {len(remainder)} bytes remaining after delimiter")

                return message

            # Prevent infinite buffer growth
            if len(buffer) > 1024 * 1024:  # 1MB limit
                logger.error(f"RECEIVE_BUFFER_OVERFLOW: buffer size {len(buffer)} bytes")
                return None

    except socket.timeout:
        logger.warning("RECEIVE_TIMEOUT: no complete message received")
        return None
    except Exception as e:
        logger.error(f"RECEIVE_ERROR: {str(e)}")
        return None


def reconnect_loop():
    """Main reconnection loop with retry logic"""
    max_retry_interval = 30  # Maximum retry interval in seconds
    retry_interval = 1  # Start with 1 second

    while True:
        # Connect to server
        client = connect_to_server()
        if not client:
            logger.error(f"CONNECTION_FAILED: retry in {retry_interval} seconds")
            time.sleep(retry_interval)
            retry_interval = min(retry_interval * 2, max_retry_interval)  # Exponential backoff
            continue

        # Reset retry interval on successful connection
        retry_interval = 1

        initialize_postgres_db()

        try:
            # Register workload
            workload_id = register_workload(client)
            if not workload_id:
                logger.error(f"REGISTRATION_FAILED: retry in {retry_interval} seconds")
                client.close()
                time.sleep(retry_interval)
                retry_interval = min(retry_interval * 2, max_retry_interval)
                continue

            # Main processing loop
            while True:
                try:
                    # Wait for complete messages using delimiter-based protocol
                    message = receive_full_message(client, delimiter=b"\n")
                    if not message:
                        logger.warning("CONNECTION_CLOSED: by server or receive error")
                        break

                    # Log message size for debugging
                    message_size = len(message)
                    if message_size > 50000:  # Log large messages
                        logger.info(f"LARGE_MESSAGE: size={message_size} bytes ({message_size / 1024:.1f}KB)")

                    # Process complete message
                    process_message(client, message)

                except socket.timeout:
                    # Just continue on timeout
                    continue
                except Exception as e:
                    logger.error(f"MAIN_LOOP_ERROR: error={e}")
                    # Check if socket is still connected
                    try:
                        # Try to send a heartbeat message
                        client.sendall(b"")
                    except socket.error:
                        # If it fails, socket is disconnected
                        logger.error("CONNECTION_BROKEN: socket disconnected")
                        break

        except KeyboardInterrupt:
            logger.info("SHUTDOWN: received interrupt signal")
            if client:
                client.close()
            return 0
        except Exception as e:
            logger.error(f"UNEXPECTED_ERROR: error={e}")
        finally:
            # Clean up
            if client:
                try:
                    client.close()
                except socket.error:
                    logger.error("CLOSE_ERROR: failed to close socket")
                logger.info("CONNECTION_CLOSED")

        logger.info(f"CONNECTION_LOST: retry in {retry_interval} seconds")
        time.sleep(retry_interval)
        retry_interval = min(retry_interval * 2, max_retry_interval)


def main():
    logger.info(f"WORKLOAD_STARTING: name={WORKLOAD_CONFIG['title']}, hash={WORKLOAD_CONFIG['hash_id']}")

    try:
        reconnect_loop()
    except KeyboardInterrupt:
        logger.info("SHUTDOWN: received interrupt signal")
    except Exception as e:
        logger.error(f"INITIALIZATION_ERROR: {str(e)}")
        return 1

    return 0


if __name__ == "__main__":
    sys.exit(main())<|MERGE_RESOLUTION|>--- conflicted
+++ resolved
@@ -191,10 +191,6 @@
     request_json_data(client, session.session_id)
 
     # if session is initialized, we can send previous messages to the agent.
-<<<<<<< HEAD
-
-=======
->>>>>>> 20430bba
     chat_response = create_response(0, "Rawrrr", session.session_id, session.message_id)
     send_response(client, chat_response, session.session_id, session.channel or 0, session.message_id)
 
@@ -245,11 +241,6 @@
 
 
 def process_json_data_message(client, session: Session, data: dict):
-<<<<<<< HEAD
-    """Process a JSON data message from the server"""
-
-=======
->>>>>>> 20430bba
     try:
         json_data = data["data"]
         data_size_bytes = len(json.dumps(json_data))
@@ -264,10 +255,6 @@
             ),
         )
 
-<<<<<<< HEAD
-        # Store a small sample and summary
-=======
->>>>>>> 20430bba
         session.game_state = GameStateParser(json.dumps(json_data))
 
         response = {
@@ -280,21 +267,11 @@
         }
 
         logger.info(
-<<<<<<< HEAD
-            "JSON DATA RECEIVED",
-            extra=dict(session_id=session.session_id, channel=2, message_id=session.message_id),
-        )
-=======
             "DATA RECEIVED CONFIRMATION",
             extra=dict(session_id=session.session_id, channel=2, message_id=session.message_id),
         )
     except KeyError:
-        # Log error and send error response
         logger.info("ERROR_JSON_DATA_MISSING", extra=dict(session_id=session.session_id))
->>>>>>> 20430bba
-
-        logger.info("ERROR_JSON_DATA_MISSING", extra=dict(session_id=session.session_id))
-    except KeyError:
         response = {
             "type": "data_received",
             "status": "error",
@@ -305,11 +282,7 @@
 
         send_message(client, response)
     except Exception:
-<<<<<<< HEAD
-        logger.error("!! ERROR_PROCESSING_JSON_DATA", extra=dict(session_id=session.session_id))
-=======
         logger.error("ERROR_PROCESSING_JSON_DATA", extra=dict(session_id=session.session_id))
->>>>>>> 20430bba
         response = {
             "type": "data_received",
             "status": "error",
